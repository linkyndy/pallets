--- conflicted
+++ resolved
@@ -64,13 +64,8 @@
       rescue
         # We ensure only valid jobs are created. If something fishy reaches this
         # point, just give up on it
-<<<<<<< HEAD
         backend.discard(job)
-        Pallets.logger.error "Could not deserialize #{job}. Gave up job", wid: id
-=======
-        backend.give_up(job, job)
         Pallets.logger.error "Could not deserialize #{job}. Gave up job"
->>>>>>> c44aed05
         return
       end
 
